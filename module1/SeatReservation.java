import java.time.LocalDate;

public class SeatReservation {
    private String flightDesignator;
    private LocalDate flightDate;
    private String firstName;
    private String lastName;
    
    public SeatReservation() {
    }
    
    public SeatReservation(String flightDesignator, LocalDate flightDate, String firstName, String lastName) {
        setFlightDesignator(flightDesignator);
        this.flightDate = flightDate;
        this.firstName = firstName;
        this.lastName = lastName;
    }
    
    public String getFlightDesignator() {
        return flightDesignator;
    }
    
    public void setFlightDesignator(String flightDesignator) {
        if (flightDesignator == null || flightDesignator.length() < 4 || flightDesignator.length() > 6) {
<<<<<<< HEAD
            throw new IllegalArgumentException();
=======
            throw new IllegalArgumentException("Flight designator must be between 4 and 6 characters");
>>>>>>> 6d7d49da
        }
        this.flightDesignator = flightDesignator;
    }
    
    public LocalDate getFlightDate() {
        return flightDate;
    }
    
    public void setFlightDate(LocalDate flightDate) {
        this.flightDate = flightDate;
    }
    
    public String getFirstName() {
        return firstName;
    }
    
    public void setFirstName(String firstName) {
        this.firstName = firstName;
    }
    
    public String getLastName() {
        return lastName;
    }
    
    public void setLastName(String lastName) {
        this.lastName = lastName;
    }
    
    public String toString() {
        return "SeatReservation{flightDesignator=" + flightDesignator + ",flightDate=" + flightDate + ",firstName=" + firstName + ",lastName=" + lastName + "}";
    }
}
<|MERGE_RESOLUTION|>--- conflicted
+++ resolved
@@ -22,11 +22,7 @@
     
     public void setFlightDesignator(String flightDesignator) {
         if (flightDesignator == null || flightDesignator.length() < 4 || flightDesignator.length() > 6) {
-<<<<<<< HEAD
             throw new IllegalArgumentException();
-=======
-            throw new IllegalArgumentException("Flight designator must be between 4 and 6 characters");
->>>>>>> 6d7d49da
         }
         this.flightDesignator = flightDesignator;
     }
